--- conflicted
+++ resolved
@@ -21,16 +21,10 @@
 git2 = "0.19.0"
 include_dir = "0.7.4"
 log = "0.4.22"
-<<<<<<< HEAD
 toml_edit = "0.22.17"
 taplo = "0.13.0"
 walkdir = "2.5.0"
 
-
-=======
-walkdir = "2.5.0"
-
->>>>>>> a35fb86e
 [dependencies.axum]
 version = "0.7.5"
 default-features = false
@@ -39,17 +33,10 @@
 version = "4.5.11"
 features = ["color", "derive"]
 
-<<<<<<< HEAD
 [dependencies.serde]
 version = "1.0.204"
 features = ["derive"]
 
-[dependencies.zino-core]
-path = "../zino-core"
-version = "0.24.3"
-
-=======
->>>>>>> a35fb86e
 [dependencies.zino]
 path = "../zino"
 version = "0.24.0"
